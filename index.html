<!DOCTYPE html>
<html>

<head>

    <meta charset="utf-8">
    <title>Spreadsheet</title>

    <!-- Open Sans from Google Fonts -->
    <link href="https://fonts.googleapis.com/css?family=Open+Sans:400,400i,600,600i,700,700i&amp;subset=cyrillic,cyrillic-ext,latin-ext"
          rel="stylesheet">
    <link href="https://fonts.googleapis.com/css?family=Cousine&amp;subset=cyrillic,cyrillic-ext,latin-ext"
          rel="stylesheet">
    <link href="https://fonts.googleapis.com/icon?family=Material+Icons" rel="stylesheet">

    <link href="style/style.css" rel="stylesheet">

    <script src="app/ui.js"></script>
    <script src="app/spreadsheet.js"></script>
    <script src="app/spreadsheet-functions.js"></script>
    <script src="app/lib/jszip.js"></script>
    <script src="app/xlsx-manager.js"></script>
    <script>
        "use strict";
        document.addEventListener("DOMContentLoaded", () => {
            ui.init();

            // Creating new Spreadsheet and attaching it to User Interface
            const spreadsheet = new Spreadsheet();
            ui.attach(spreadsheet);

        });
<<<<<<< HEAD
=======

>>>>>>> 95496d4a
    </script>

</head>

<body>

<div id="header">
    <div id="title">Spreadsheet <span id="version">0.0.1</span></div>
    <ul id="nav">
        <li class="nav-item selected" id="nav-formula">Formula</li>
        <li class="nav-item">Format</li>
        <li class="nav-item">Cells</li>
        <li class="nav-item">File</li>
        <li id="nav-underline"></li>
    </ul>
</div>
<ul id="toolbar">
    <li class="active">
        <div id="formula-error"></div>
        <div id="formula"></div>
    </li>
    <li>
        <div class="controls-group">
            <div class="dropdown-wrap">
                <div class="toggle requires-selection disabled dropdown-toggle select-toggle">Open Sans</div>
                <ul class="dropdown select" id="font-family">
                    <li data-value="Open Sans">Open Sans</li>
                    <li data-value="Arial" style="font-family: Arial;">Arial</li>
                    <li data-value="Calibri" style="font-family: Calibri;">Calibri</li>
                    <li data-value="Cambria" style="font-family: Cambria;">Cambria</li>
                    <li data-value="Segoe UI" style="font-family: 'Segoe UI';">Segoe UI</li>
                    <li data-value="Times New Roman" style="font-family: 'Times New Roman';">Times New Roman</li>
                    <li data-value="Tahoma" style="font-family: Tahoma;">Tahoma</li>
                    <li data-value="Verdana" style="font-family: Verdana;">Verdana</li>
                </ul>
            </div>
            <div class="dropdown-wrap">
                <div class="toggle requires-selection disabled dropdown-toggle select-toggle">12 pt</div>
                <ul class="dropdown select" id="font-size">
                    <li data-value="8">8 pt</li>
                    <li data-value="9">9 pt</li>
                    <li data-value="10">10 pt</li>
                    <li data-value="11">11 pt</li>
                    <li data-value="12">12 pt</li>
                    <li data-value="14">14 pt</li>
                    <li data-value="16">16 pt</li>
                    <li data-value="18">18 pt</li>
                    <li data-value="20">20 pt</li>
                    <li data-value="24">24 pt</li>
                    <li data-value="36">36 pt</li>
                </ul>
            </div>
            <div class="icon toggle requires-selection disabled material-icons" id="bold">format_bold</div>
            <div class="icon toggle requires-selection disabled material-icons" id="italic">format_italic</div>
            <div class="icon toggle requires-selection disabled material-icons" id="underlined">format_underlined</div>
            <div class="dropdown-wrap">
                <div class="icon toggle requires-selection disabled dropdown-toggle color-picker material-icons">
                    format_color_text
                </div>
                <ul class="dropdown color" id="color-text">
                    <li style="background-color: #FFF;"></li>
                    <li style="background-color: #EBEBEB;"></li>
                    <li style="background-color: #D2D2D2;"></li>
                    <li style="background-color: #BBBBBB;"></li>
                    <li style="background-color: #9F9F9F;"></li>
                    <li style="background-color: #868686;"></li>
                    <li style="background-color: #6A6A6A;"></li>
                    <li style="background-color: #4B4B4B;"></li>
                    <li style="background-color: #292929;"></li>
                    <li style="background-color: #000;"></li>

                    <li style="background-color: #93221e;"></li>
                    <li style="background-color: #b92d2c;"></li>
                    <li style="background-color: #ed403c;"></li>
                    <li style="background-color: #f58d74;"></li>
                    <li style="background-color: #f9d3c0;"></li>
                    <li style="background-color: #9a4d05;"></li>
                    <li style="background-color: #c16518;"></li>
                    <li style="background-color: #f48221;"></li>
                    <li style="background-color: #fca967;"></li>
                    <li style="background-color: #fbdbc6;"></li>

                    <li style="background-color: #9b6702;"></li>
                    <li style="background-color: #c18210;"></li>
                    <li style="background-color: #f8a51b;"></li>
                    <li style="background-color: #fcc779;"></li>
                    <li style="background-color: #fee6ca;"></li>
                    <li style="background-color: #a19600;"></li>
                    <li style="background-color: #cbbe00;"></li>
                    <li style="background-color: #fef102;"></li>
                    <li style="background-color: #fff685;"></li>
                    <li style="background-color: #fffbcc;"></li>

                    <li style="background-color: #3e7927;"></li>
                    <li style="background-color: #569834;"></li>
                    <li style="background-color: #70be44;"></li>
                    <li style="background-color: #add68a;"></li>
                    <li style="background-color: #e0efda;"></li>
                    <li style="background-color: #006c3b;"></li>
                    <li style="background-color: #01874c;"></li>
                    <li style="background-color: #02a860;"></li>
                    <li style="background-color: #63c094;"></li>
                    <li style="background-color: #c3dfd0;"></li>

                    <li style="background-color: #006e6f;"></li>
                    <li style="background-color: #018987;"></li>
                    <li style="background-color: #02aaad;"></li>
                    <li style="background-color: #58c4c6;"></li>
                    <li style="background-color: #bde5e7;"></li>
                    <li style="background-color: #013d73;"></li>
                    <li style="background-color: #015092;"></li>
                    <li style="background-color: #0266b2;"></li>
                    <li style="background-color: #5c88c5;"></li>
                    <li style="background-color: #aec5e5;"></li>

                    <li style="background-color: #081c63;"></li>
                    <li style="background-color: #172e7c;"></li>
                    <li style="background-color: #27459b;"></li>
                    <li style="background-color: #5765b0;"></li>
                    <li style="background-color: #8e94c6;"></li>
                    <li style="background-color: #38085c;"></li>
                    <li style="background-color: #491d76;"></li>
                    <li style="background-color: #5c3092;"></li>
                    <li style="background-color: #8069af;"></li>
                    <li style="background-color: #baaed4;"></li>

                    <li style="background-color: #69015a;"></li>
                    <li style="background-color: #810d70;"></li>
                    <li style="background-color: #a4228f;"></li>
                    <li style="background-color: #bc7bb3;"></li>
                    <li style="background-color: #e0cde0;"></li>
                    <li style="background-color: #930408;"></li>
                    <li style="background-color: #ba1118;"></li>
                    <li style="background-color: #ed1e24;"></li>
                    <li style="background-color: #f77871;"></li>
                    <li style="background-color: #fbd3d1;"></li>
                </ul>
            </div>
        </div>
        <div class="controls-group">
            <div class="icon switch requires-selection disabled material-icons" data-group="text-align" id="align-left">
                format_align_left
            </div>
            <div class="icon switch requires-selection disabled material-icons" data-group="text-align"
                 id="align-center">format_align_center
            </div>
            <div class="icon switch requires-selection disabled material-icons" data-group="text-align"
                 id="align-right">format_align_right
            </div>
            <div class="icon switch requires-selection disabled material-icons" data-group="text-align"
                 id="align-justify">format_align_justify
            </div>
        </div>
        <div class="controls-group">
            <div class="dropdown-wrap">
                <div class="icon toggle requires-selection disabled dropdown-toggle color-picker material-icons">
                    format_color_fill
                </div>
                <ul class="dropdown color" id="color-fill">
                    <li style="background-color: #FFF;"></li>
                    <li style="background-color: #EBEBEB;"></li>
                    <li style="background-color: #D2D2D2;"></li>
                    <li style="background-color: #BBBBBB;"></li>
                    <li style="background-color: #9F9F9F;"></li>
                    <li style="background-color: #868686;"></li>
                    <li style="background-color: #6A6A6A;"></li>
                    <li style="background-color: #4B4B4B;"></li>
                    <li style="background-color: #292929;"></li>
                    <li style="background-color: #000;"></li>

                    <li style="background-color: #93221e;"></li>
                    <li style="background-color: #b92d2c;"></li>
                    <li style="background-color: #ed403c;"></li>
                    <li style="background-color: #f58d74;"></li>
                    <li style="background-color: #f9d3c0;"></li>
                    <li style="background-color: #9a4d05;"></li>
                    <li style="background-color: #c16518;"></li>
                    <li style="background-color: #f48221;"></li>
                    <li style="background-color: #fca967;"></li>
                    <li style="background-color: #fbdbc6;"></li>

                    <li style="background-color: #9b6702;"></li>
                    <li style="background-color: #c18210;"></li>
                    <li style="background-color: #f8a51b;"></li>
                    <li style="background-color: #fcc779;"></li>
                    <li style="background-color: #fee6ca;"></li>
                    <li style="background-color: #a19600;"></li>
                    <li style="background-color: #cbbe00;"></li>
                    <li style="background-color: #fef102;"></li>
                    <li style="background-color: #fff685;"></li>
                    <li style="background-color: #fffbcc;"></li>

                    <li style="background-color: #3e7927;"></li>
                    <li style="background-color: #569834;"></li>
                    <li style="background-color: #70be44;"></li>
                    <li style="background-color: #add68a;"></li>
                    <li style="background-color: #e0efda;"></li>
                    <li style="background-color: #006c3b;"></li>
                    <li style="background-color: #01874c;"></li>
                    <li style="background-color: #02a860;"></li>
                    <li style="background-color: #63c094;"></li>
                    <li style="background-color: #c3dfd0;"></li>

                    <li style="background-color: #006e6f;"></li>
                    <li style="background-color: #018987;"></li>
                    <li style="background-color: #02aaad;"></li>
                    <li style="background-color: #58c4c6;"></li>
                    <li style="background-color: #bde5e7;"></li>
                    <li style="background-color: #013d73;"></li>
                    <li style="background-color: #015092;"></li>
                    <li style="background-color: #0266b2;"></li>
                    <li style="background-color: #5c88c5;"></li>
                    <li style="background-color: #aec5e5;"></li>

                    <li style="background-color: #081c63;"></li>
                    <li style="background-color: #172e7c;"></li>
                    <li style="background-color: #27459b;"></li>
                    <li style="background-color: #5765b0;"></li>
                    <li style="background-color: #8e94c6;"></li>
                    <li style="background-color: #38085c;"></li>
                    <li style="background-color: #491d76;"></li>
                    <li style="background-color: #5c3092;"></li>
                    <li style="background-color: #8069af;"></li>
                    <li style="background-color: #baaed4;"></li>

                    <li style="background-color: #69015a;"></li>
                    <li style="background-color: #810d70;"></li>
                    <li style="background-color: #a4228f;"></li>
                    <li style="background-color: #bc7bb3;"></li>
                    <li style="background-color: #e0cde0;"></li>
                    <li style="background-color: #930408;"></li>
                    <li style="background-color: #ba1118;"></li>
                    <li style="background-color: #ed1e24;"></li>
                    <li style="background-color: #f77871;"></li>
                    <li style="background-color: #fbd3d1;"></li>
                </ul>
            </div>
            <div class="dropdown-wrap">
                <div class="icon toggle dropdown-toggle color-picker material-icons">border_color</div>
                <ul class="dropdown color" id="color-border">
                    <li style="background-color: #FFF;"></li>
                    <li style="background-color: #EBEBEB;"></li>
                    <li style="background-color: #D2D2D2;"></li>
                    <li style="background-color: #BBBBBB;"></li>
                    <li style="background-color: #9F9F9F;"></li>
                    <li style="background-color: #868686;"></li>
                    <li style="background-color: #6A6A6A;"></li>
                    <li style="background-color: #4B4B4B;"></li>
                    <li style="background-color: #292929;"></li>
                    <li style="background-color: #000;"></li>

                    <li style="background-color: #93221e;"></li>
                    <li style="background-color: #b92d2c;"></li>
                    <li style="background-color: #ed403c;"></li>
                    <li style="background-color: #f58d74;"></li>
                    <li style="background-color: #f9d3c0;"></li>
                    <li style="background-color: #9a4d05;"></li>
                    <li style="background-color: #c16518;"></li>
                    <li style="background-color: #f48221;"></li>
                    <li style="background-color: #fca967;"></li>
                    <li style="background-color: #fbdbc6;"></li>

                    <li style="background-color: #9b6702;"></li>
                    <li style="background-color: #c18210;"></li>
                    <li style="background-color: #f8a51b;"></li>
                    <li style="background-color: #fcc779;"></li>
                    <li style="background-color: #fee6ca;"></li>
                    <li style="background-color: #a19600;"></li>
                    <li style="background-color: #cbbe00;"></li>
                    <li style="background-color: #fef102;"></li>
                    <li style="background-color: #fff685;"></li>
                    <li style="background-color: #fffbcc;"></li>

                    <li style="background-color: #3e7927;"></li>
                    <li style="background-color: #569834;"></li>
                    <li style="background-color: #70be44;"></li>
                    <li style="background-color: #add68a;"></li>
                    <li style="background-color: #e0efda;"></li>
                    <li style="background-color: #006c3b;"></li>
                    <li style="background-color: #01874c;"></li>
                    <li style="background-color: #02a860;"></li>
                    <li style="background-color: #63c094;"></li>
                    <li style="background-color: #c3dfd0;"></li>

                    <li style="background-color: #006e6f;"></li>
                    <li style="background-color: #018987;"></li>
                    <li style="background-color: #02aaad;"></li>
                    <li style="background-color: #58c4c6;"></li>
                    <li style="background-color: #bde5e7;"></li>
                    <li style="background-color: #013d73;"></li>
                    <li style="background-color: #015092;"></li>
                    <li style="background-color: #0266b2;"></li>
                    <li style="background-color: #5c88c5;"></li>
                    <li style="background-color: #aec5e5;"></li>

                    <li style="background-color: #081c63;"></li>
                    <li style="background-color: #172e7c;"></li>
                    <li style="background-color: #27459b;"></li>
                    <li style="background-color: #5765b0;"></li>
                    <li style="background-color: #8e94c6;"></li>
                    <li style="background-color: #38085c;"></li>
                    <li style="background-color: #491d76;"></li>
                    <li style="background-color: #5c3092;"></li>
                    <li style="background-color: #8069af;"></li>
                    <li style="background-color: #baaed4;"></li>

                    <li style="background-color: #69015a;"></li>
                    <li style="background-color: #810d70;"></li>
                    <li style="background-color: #a4228f;"></li>
                    <li style="background-color: #bc7bb3;"></li>
                    <li style="background-color: #e0cde0;"></li>
                    <li style="background-color: #930408;"></li>
                    <li style="background-color: #ba1118;"></li>
                    <li style="background-color: #ed1e24;"></li>
                    <li style="background-color: #f77871;"></li>
                    <li style="background-color: #fbd3d1;"></li>
                </ul>
            </div>
            <div class="dropdown-wrap">
                <div class="toggle dropdown-toggle select-toggle">No borders</div>
                <ul class="dropdown select" id="border-width">
                    <li data-value="0" class="selected">No borders</li>
                    <li data-value="1">1 px</li>
                    <li data-value="2">2 px</li>
                    <li data-value="3">3 px</li>
                    <li data-value="4">4 px</li>
                    <li data-value="5">5 px</li>
                </ul>
            </div>
            <div class="icon button requires-selection disabled material-icons" id="border-top">border_top</div>
            <div class="icon button requires-selection disabled material-icons" id="border-right">border_right</div>
            <div class="icon button requires-selection disabled material-icons" id="border-bottom">border_bottom</div>
            <div class="icon button requires-selection disabled material-icons" id="border-left">border_left</div>
            <div class="icon button requires-selection disabled material-icons" id="border-horizontal">
                border_horizontal
            </div>
            <div class="icon button requires-selection disabled material-icons" id="border-vertical">border_vertical
            </div>
            <div class="icon button requires-selection disabled material-icons" id="border-inner">border_inner</div>
            <div class="icon button requires-selection disabled material-icons" id="border-outer">border_outer</div>
            <div class="icon button requires-selection disabled material-icons" id="border-all">border_all</div>
            <div class="icon button requires-selection disabled material-icons" id="border-clear">border_clear</div>
        </div>
    </li>
    <li>
        <div class="button requires-selection disabled text-button" id="copy"><i class="material-icons">content_copy</i>Copy
        </div>
        <div class="dropdown-wrap">
            <div class="toggle dropdown-toggle requires-selection requires-copied-cells disabled action-select"><i
                    class="material-icons">content_paste</i>Paste
            </div>
            <ul class="dropdown select" id="paste">
                <li data-value="right">Push cells right</li>
                <li data-value="down">Push cells down</li>
                <li data-value="replace">Replace cells</li>
            </ul>
        </div>
        <div class="button requires-selection disabled text-button" id="clear"><i class="material-icons">clear</i>Clear
        </div>
        <div class="dropdown-wrap">
            <div class="toggle dropdown-toggle requires-selection disabled action-select"><i class="material-icons">publish</i>Insert
            </div>
            <ul class="dropdown select" id="insert">
                <li data-value="right">Push cells right</li>
                <li data-value="down">Push cells down</li>
            </ul>
        </div>
        <div class="dropdown-wrap">
            <div class="toggle dropdown-toggle requires-selection disabled action-select"><i class="material-icons">delete</i>Delete
            </div>
            <ul class="dropdown select" id="delete">
                <li data-value="left">Shift cells left</li>
                <li data-value="up">Shift cells up</li>
            </ul>
        </div>
    </li>
    <li>
        <div class="controls-group">
            <div class="icon material-icons" id="file-icon">insert_drive_file</div>
            <div class="input-container">
                <input type="text" spellcheck="false" autocomplete="off" id="filename" value="Untitled">
                <div class="input-underline"></div>
            </div>
        </div>
        <div class="controls-group">
            <div class="button text-button" id="import"><i class="material-icons">file_upload</i>Import</div>
            <div class="dropdown-wrap">
                <div class="toggle dropdown-toggle action-select"><i class="material-icons">file_download</i>Export
                </div>
                <ul class="dropdown select" id="export">
                    <li data-value="csv">.csv (Values only)</li>
                    <li data-value="xlsx">.xlsx</li>
                </ul>
            </div>
            <form id="file-form" class="hidden">
                <input type="file" accept=".csv,.xlsx" id="file">
            </form>
        </div>
    </li>
</ul>
<div id="main">
    <div id="container">
        <table id="table"></table>
    </div>
</div>
<div id="overlay">
    <div class="drag-guide" id="drag-guide-vertical"></div>
    <div class="drag-guide" id="drag-guide-horizontal"></div>
</div>
<div id="hidden"></div>

</body>

</html><|MERGE_RESOLUTION|>--- conflicted
+++ resolved
@@ -18,11 +18,13 @@
     <script src="app/ui.js"></script>
     <script src="app/spreadsheet.js"></script>
     <script src="app/spreadsheet-functions.js"></script>
-    <script src="app/lib/jszip.js"></script>
-    <script src="app/xlsx-manager.js"></script>
+    <script src="app/libs/jszip.js"></script>
+    <script src="app/fs.js"></script>
     <script>
+
         "use strict";
         document.addEventListener("DOMContentLoaded", () => {
+
             ui.init();
 
             // Creating new Spreadsheet and attaching it to User Interface
@@ -30,10 +32,7 @@
             ui.attach(spreadsheet);
 
         });
-<<<<<<< HEAD
-=======
-
->>>>>>> 95496d4a
+
     </script>
 
 </head>
